--- conflicted
+++ resolved
@@ -264,11 +264,7 @@
 		for _, c := range ch.cancels {
 			c <- m.ConsumerTag
 		}
-<<<<<<< HEAD
-		ch.send(ch, &basicCancelOk{ConsumerTag: m.ConsumerTag})
-=======
-		me.consumers.close(m.ConsumerTag)
->>>>>>> 6548e5e0
+		ch.consumers.close(m.ConsumerTag)
 
 	case *basicReturn:
 		ret := newReturn(*m)
