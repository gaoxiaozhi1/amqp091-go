--- conflicted
+++ resolved
@@ -6,19 +6,11 @@
 	@echo "The most used targets: \n"
 	@grep -E '^[a-zA-Z_-]+:.*?## .*$$' $(MAKEFILE_LIST) | sort | awk 'BEGIN {FS = ":.*?## "}; {printf "\033[36m%-20s\033[0m %s\n", $$1, $$2}'
 
-<<<<<<< HEAD
-
 .PHONY: fmt
 fmt: ## Run go fmt against code
 	go fmt ./...
 
-
 .PHONY: vet
-=======
-fmt: ## Run go fmt against code
-	go fmt ./...
-
->>>>>>> 5c7877f4
 vet: ## Run go vet against code
 	go vet ./...
 
